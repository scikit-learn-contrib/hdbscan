# -*- coding: utf-8 -*-
"""
HDBSCAN: Hierarchical Density-Based Spatial Clustering
         of Applications with Noise
"""

import numpy as np

from sklearn.base import BaseEstimator, ClusterMixin
from sklearn.metrics import pairwise_distances
from scipy.sparse import issparse
from sklearn.neighbors import KDTree, BallTree
from joblib import Memory
import six
from warnings import warn
from sklearn.utils import check_array
from joblib.parallel import cpu_count

from scipy.sparse import csgraph

from ._hdbscan_linkage import (
    single_linkage,
    mst_linkage_core,
    mst_linkage_core_vector,
    label,
)
from ._hdbscan_tree import (
    condense_tree,
    compute_stability,
    get_clusters,
    outlier_scores,
)
from ._hdbscan_reachability import mutual_reachability, sparse_mutual_reachability

from ._hdbscan_boruvka import KDTreeBoruvkaAlgorithm, BallTreeBoruvkaAlgorithm
from .dist_metrics import DistanceMetric

from .plots import CondensedTree, SingleLinkageTree, MinimumSpanningTree
from .prediction import PredictionData

FAST_METRICS = KDTree.valid_metrics + BallTree.valid_metrics + ["cosine", "arccos"]

# Author: Leland McInnes <leland.mcinnes@gmail.com>
#         Steve Astels <sastels@gmail.com>
#         John Healy <jchealy@gmail.com>
#
# License: BSD 3 clause
from numpy import isclose


def _tree_to_labels(
    X,
    single_linkage_tree,
    min_cluster_size=10,
    cluster_selection_method="eom",
    allow_single_cluster=False,
    match_reference_implementation=False,
    cluster_selection_epsilon=0.0,
    max_cluster_size=0,
):
    """Converts a pretrained tree and cluster size into a
    set of labels and probabilities.
    """
    condensed_tree = condense_tree(single_linkage_tree, min_cluster_size)
    stability_dict = compute_stability(condensed_tree)
    labels, probabilities, stabilities = get_clusters(
        condensed_tree,
        stability_dict,
        cluster_selection_method,
        allow_single_cluster,
        match_reference_implementation,
        cluster_selection_epsilon,
        max_cluster_size,
    )

    return (labels, probabilities, stabilities, condensed_tree, single_linkage_tree)


def _hdbscan_generic(
    X,
    min_samples=5,
    alpha=1.0,
    metric="minkowski",
    p=2,
    leaf_size=None,
    gen_min_span_tree=False,
    **kwargs
):
    if metric == "minkowski":
        distance_matrix = pairwise_distances(X, metric=metric, p=p)
    elif metric == "arccos":
        distance_matrix = pairwise_distances(X, metric="cosine", **kwargs)
    elif metric == "precomputed":
        # Treating this case explicitly, instead of letting
        #   sklearn.metrics.pairwise_distances handle it,
        #   enables the usage of numpy.inf in the distance
        #   matrix to indicate missing distance information.
        # TODO: Check if copying is necessary
        distance_matrix = X.copy()
    else:
        distance_matrix = pairwise_distances(X, metric=metric, **kwargs)

    if issparse(distance_matrix):
        # raise TypeError('Sparse distance matrices not yet supported')
        return _hdbscan_sparse_distance_matrix(
            distance_matrix,
            min_samples,
            alpha,
            metric,
            p,
            leaf_size,
            gen_min_span_tree,
            **kwargs
        )

    mutual_reachability_ = mutual_reachability(distance_matrix, min_samples, alpha)

    min_spanning_tree = mst_linkage_core(mutual_reachability_)

    # Warn if the MST couldn't be constructed around the missing distances
    if np.isinf(min_spanning_tree.T[2]).any():
        warn(
            "The minimum spanning tree contains edge weights with value "
            "infinity. Potentially, you are missing too many distances "
            "in the initial distance matrix for the given neighborhood "
            "size.",
            UserWarning,
        )

    # mst_linkage_core does not generate a full minimal spanning tree
    # If a tree is required then we must build the edges from the information
    # returned by mst_linkage_core (i.e. just the order of points to be merged)
    if gen_min_span_tree:
        result_min_span_tree = min_spanning_tree.copy()
        for index, row in enumerate(result_min_span_tree[1:], 1):
            candidates = np.where(isclose(mutual_reachability_[int(row[1])], row[2]))[0]
            candidates = np.intersect1d(
                candidates, min_spanning_tree[:index, :2].astype(int)
            )
            candidates = candidates[candidates != row[1]]
            assert len(candidates) > 0
            row[0] = candidates[0]
    else:
        result_min_span_tree = None

    # Sort edges of the min_spanning_tree by weight
    min_spanning_tree = min_spanning_tree[np.argsort(min_spanning_tree.T[2]), :]

    # Convert edge list into standard hierarchical clustering format
    single_linkage_tree = label(min_spanning_tree)

    return single_linkage_tree, result_min_span_tree


def _hdbscan_sparse_distance_matrix(
    X,
    min_samples=5,
    alpha=1.0,
    metric="minkowski",
    p=2,
    leaf_size=40,
    gen_min_span_tree=False,
    **kwargs
):
    assert issparse(X)
    # Check for connected component on X
    if csgraph.connected_components(X, directed=False, return_labels=False) > 1:
        raise ValueError(
            "Sparse distance matrix has multiple connected "
            "components!\nThat is, there exist groups of points "
            "that are completely disjoint -- there are no distance "
            "relations connecting them\n"
            "Run hdbscan on each component."
        )

    lil_matrix = X.tolil()

    # Compute sparse mutual reachability graph
    # if max_dist > 0, max distance to use when the reachability is infinite
    max_dist = kwargs.get("max_dist", 0.0)
    mutual_reachability_ = sparse_mutual_reachability(
        lil_matrix, min_points=min_samples, max_dist=max_dist, alpha=alpha
    )
    # Check connected component on mutual reachability
    # If more than one component, it means that even if the distance matrix X
    # has one component, there exists with less than `min_samples` neighbors
    if (
        csgraph.connected_components(
            mutual_reachability_, directed=False, return_labels=False
        )
        > 1
    ):
        raise ValueError(
            (
                "There exists points with less than %s neighbors. "
                "Ensure your distance matrix has non zeros values for "
                "at least `min_sample`=%s neighbors for each points (i.e. K-nn graph), "
                "or specify a `max_dist` to use when distances are missing."
            )
            % (min_samples, min_samples)
        )

    # Compute the minimum spanning tree for the sparse graph
    sparse_min_spanning_tree = csgraph.minimum_spanning_tree(mutual_reachability_)

    # Convert the graph to scipy cluster array format
    nonzeros = sparse_min_spanning_tree.nonzero()
    nonzero_vals = sparse_min_spanning_tree[nonzeros]
    min_spanning_tree = np.vstack(nonzeros + (nonzero_vals,)).T

    # Sort edges of the min_spanning_tree by weight
    min_spanning_tree = min_spanning_tree[np.argsort(min_spanning_tree.T[2]), :][0]

    # Convert edge list into standard hierarchical clustering format
    single_linkage_tree = label(min_spanning_tree)

    if gen_min_span_tree:
        return single_linkage_tree, min_spanning_tree
    else:
        return single_linkage_tree, None


def _hdbscan_prims_kdtree(
    X,
    min_samples=5,
    alpha=1.0,
    metric="minkowski",
    p=2,
    leaf_size=40,
    gen_min_span_tree=False,
    **kwargs
):
    if X.dtype != np.float64:
        X = X.astype(np.float64)

    # The Cython routines used require contiguous arrays
    if not X.flags["C_CONTIGUOUS"]:
        X = np.array(X, dtype=np.double, order="C")

    tree = KDTree(X, metric=metric, leaf_size=leaf_size, **kwargs)

    # TO DO: Deal with p for minkowski appropriately
    dist_metric = DistanceMetric.get_metric(metric, **kwargs)

    # Get distance to kth nearest neighbour
    core_distances = tree.query(X, k=min_samples + 1, dualtree=True, breadth_first=True)[0][
        :, -1
    ].copy(order="C")

    # Mutual reachability distance is implicit in mst_linkage_core_vector
    min_spanning_tree = mst_linkage_core_vector(X, core_distances, dist_metric, alpha)

    # Sort edges of the min_spanning_tree by weight
    min_spanning_tree = min_spanning_tree[np.argsort(min_spanning_tree.T[2]), :]

    # Convert edge list into standard hierarchical clustering format
    single_linkage_tree = label(min_spanning_tree)
<<<<<<< HEAD
=======

    if gen_min_span_tree:
        warn(
            "Cannot generate Minimum Spanning Tree; "
            "the implemented Prim's does not produce "
            "the full minimum spanning tree ",
            UserWarning,
        )
>>>>>>> 5425cd2a

    if gen_min_span_tree:
        return single_linkage_tree, min_spanning_tree
    else:
        return single_linkage_tree, None


def _hdbscan_prims_balltree(
    X,
    min_samples=5,
    alpha=1.0,
    metric="minkowski",
    p=2,
    leaf_size=40,
    gen_min_span_tree=False,
    **kwargs
):
    if X.dtype != np.float64:
        X = X.astype(np.float64)

    # The Cython routines used require contiguous arrays
    if not X.flags["C_CONTIGUOUS"]:
        X = np.array(X, dtype=np.double, order="C")

    tree = BallTree(X, metric=metric, leaf_size=leaf_size, **kwargs)

    dist_metric = DistanceMetric.get_metric(metric, **kwargs)

    # Get distance to kth nearest neighbour
    core_distances = tree.query(X, k=min_samples + 1, dualtree=True, breadth_first=True)[0][
        :, -1
    ].copy(order="C")

    # Mutual reachability distance is implicit in mst_linkage_core_vector
    min_spanning_tree = mst_linkage_core_vector(X, core_distances, dist_metric, alpha)
    # Sort edges of the min_spanning_tree by weight
    min_spanning_tree = min_spanning_tree[np.argsort(min_spanning_tree.T[2]), :]
    # Convert edge list into standard hierarchical clustering format
    single_linkage_tree = label(min_spanning_tree)

    if gen_min_span_tree:
<<<<<<< HEAD
        return single_linkage_tree, min_spanning_tree
    else:
        return single_linkage_tree, None
=======
        warn(
            "Cannot generate Minimum Spanning Tree; "
            "the implemented Prim's does not produce "
            "the full minimum spanning tree ",
            UserWarning,
        )

    return single_linkage_tree, None
>>>>>>> 5425cd2a


def _hdbscan_boruvka_kdtree(
    X,
    min_samples=5,
    alpha=1.0,
    metric="minkowski",
    p=2,
    leaf_size=40,
    approx_min_span_tree=True,
    gen_min_span_tree=False,
    core_dist_n_jobs=4,
    **kwargs
):
    if leaf_size < 3:
        leaf_size = 3

    if core_dist_n_jobs < 1:
        core_dist_n_jobs = max(cpu_count() + 1 + core_dist_n_jobs, 1)

    if X.dtype != np.float64:
        X = X.astype(np.float64)

    tree = KDTree(X, metric=metric, leaf_size=leaf_size, **kwargs)
    alg = KDTreeBoruvkaAlgorithm(
        tree,
        min_samples,
        metric=metric,
        leaf_size=leaf_size // 3,
        approx_min_span_tree=approx_min_span_tree,
        n_jobs=core_dist_n_jobs,
        **kwargs
    )
    min_spanning_tree = alg.spanning_tree()
    # Sort edges of the min_spanning_tree by weight
    row_order = np.argsort(min_spanning_tree.T[2])
    min_spanning_tree = min_spanning_tree[row_order, :]
    # Convert edge list into standard hierarchical clustering format
    single_linkage_tree = label(min_spanning_tree)

    if gen_min_span_tree:
        return single_linkage_tree, min_spanning_tree
    else:
        return single_linkage_tree, None


def _hdbscan_boruvka_balltree(
    X,
    min_samples=5,
    alpha=1.0,
    metric="minkowski",
    p=2,
    leaf_size=40,
    approx_min_span_tree=True,
    gen_min_span_tree=False,
    core_dist_n_jobs=4,
    **kwargs
):
    if leaf_size < 3:
        leaf_size = 3

    if core_dist_n_jobs < 1:
        core_dist_n_jobs = max(cpu_count() + 1 + core_dist_n_jobs, 1)

    if X.dtype != np.float64:
        X = X.astype(np.float64)

    tree = BallTree(X, metric=metric, leaf_size=leaf_size, **kwargs)
    alg = BallTreeBoruvkaAlgorithm(
        tree,
        min_samples,
        metric=metric,
        leaf_size=leaf_size // 3,
        approx_min_span_tree=approx_min_span_tree,
        n_jobs=core_dist_n_jobs,
        **kwargs
    )
    min_spanning_tree = alg.spanning_tree()
    # Sort edges of the min_spanning_tree by weight
    min_spanning_tree = min_spanning_tree[np.argsort(min_spanning_tree.T[2]), :]
    # Convert edge list into standard hierarchical clustering format
    single_linkage_tree = label(min_spanning_tree)

    if gen_min_span_tree:
        return single_linkage_tree, min_spanning_tree
    else:
        return single_linkage_tree, None


def check_precomputed_distance_matrix(X):
    """Perform check_array(X) after removing infinite values (numpy.inf) from the given distance matrix."""
    tmp = X.copy()
    tmp[np.isinf(tmp)] = 1
    check_array(tmp)


def remap_condensed_tree(tree, internal_to_raw, outliers):
    """
    Takes an internal condensed_tree structure and adds back in a set of points
    that were initially detected as non-finite and returns that new tree.
    These points will all be split off from the maximal node at lambda zero and
    considered noise points.

    Parameters
    ----------
    tree: condensed_tree
    internal_to_raw: dict
        a mapping from internal integer index to the raw integer index
    finite_index: ndarray
        Boolean array of which entries in the raw data were finite
    """
    finite_count = len(internal_to_raw)

    outlier_count = len(outliers)
    for i, (parent, child, lambda_val, child_size) in enumerate(tree):
        if child < finite_count:
            child = internal_to_raw[child]
        else:
            child = child + outlier_count
        tree[i] = (parent + outlier_count, child, lambda_val, child_size)

    outlier_list = []
    root = tree[0][0]  # Should I check to be sure this is the minimal lambda?
    for outlier in outliers:
        outlier_list.append((root, outlier, 0, 1))

    outlier_tree = np.array(outlier_list, dtype=[
                ("parent", np.intp),
                ("child", np.intp),
                ("lambda_val", float),
                ("child_size", np.intp),
            ],)
    tree = np.append(outlier_tree, tree)
    return tree


def remap_single_linkage_tree(tree, internal_to_raw, outliers):
    """
    Takes an internal single_linkage_tree structure and adds back in a set of points
    that were initially detected as non-finite and returns that new tree.
    These points will all be merged into the final node at np.inf distance and
    considered noise points.

    Parameters
    ----------
    tree: single_linkage_tree
    internal_to_raw: dict
        a mapping from internal integer index to the raw integer index
    finite_index: ndarray
        Boolean array of which entries in the raw data were finite
    """
    finite_count = len(internal_to_raw)

    outlier_count = len(outliers)
    for i, (left, right, distance, size) in enumerate(tree):
        if left < finite_count:
            tree[i, 0] = internal_to_raw[left]
        else:
            tree[i, 0] = left + outlier_count
        if right < finite_count:
            tree[i, 1] = internal_to_raw[right]
        else:
            tree[i, 1] = right + outlier_count

    outlier_tree = np.zeros((len(outliers), 4))
    last_cluster_id = tree[tree.shape[0] - 1][0:2].max()
    last_cluster_size = tree[tree.shape[0] - 1][3]
    for i, outlier in enumerate(outliers):
        outlier_tree[i] = (outlier, last_cluster_id + 1, np.inf, last_cluster_size + 1)
        last_cluster_id += 1
        last_cluster_size += 1
    tree = np.vstack([tree, outlier_tree])
    return tree

def is_finite(matrix):
    """Returns true only if all the values of a ndarray or sparse matrix are finite"""
    if issparse(matrix):
        return np.alltrue(np.isfinite(matrix.tocoo().data))
    else:
        return np.alltrue(np.isfinite(matrix))

def get_finite_row_indices(matrix):
    """Returns the indices of the purely finite rows of a sparse matrix or dense ndarray"""
    if issparse(matrix):
        row_indices = np.array(
            [i for i, row in enumerate(matrix.tolil().data) if np.all(np.isfinite(row))]
        )
    else:
        row_indices = np.where(np.isfinite(matrix).sum(axis=1) == matrix.shape[1])[0]
    return row_indices


def hdbscan(
    X,
    min_cluster_size=5,
    min_samples=None,
    alpha=1.0,
    cluster_selection_epsilon=0.0,
    max_cluster_size=0,
    metric="minkowski",
    p=2,
    leaf_size=40,
    algorithm="best",
    memory=Memory(cachedir=None, verbose=0),
    approx_min_span_tree=True,
    gen_min_span_tree=False,
    core_dist_n_jobs=4,
    cluster_selection_method="eom",
    allow_single_cluster=False,
    match_reference_implementation=False,
    **kwargs
):
    """Perform HDBSCAN clustering from a vector array or distance matrix.

    Parameters
    ----------
    X : array or sparse (CSR) matrix of shape (n_samples, n_features), or \
            array of shape (n_samples, n_samples)
        A feature array, or array of distances between samples if
        ``metric='precomputed'``.

    min_cluster_size : int, optional (default=5)
        The minimum number of samples in a group for that group to be
        considered a cluster; groupings smaller than this size will be left
        as noise.

    min_samples : int, optional (default=None)
        The number of samples in a neighborhood for a point
        to be considered as a core point. This includes the point itself.
        defaults to the min_cluster_size.

    cluster_selection_epsilon: float, optional (default=0.0)
        A distance threshold. Clusters below this value will be merged.
        See [3]_ for more information. Note that this should not be used
        if we want to predict the cluster labels for new points in future
        (e.g. using approximate_predict), as the approximate_predict function
        is not aware of this argument.

    alpha : float, optional (default=1.0)
        A distance scaling parameter as used in robust single linkage.
        See [2]_ for more information.

    max_cluster_size : int, optional (default=0)
        A limit to the size of clusters returned by the eom algorithm.
        Has no effect when using leaf clustering (where clusters are
        usually small regardless) and can also be overridden in rare
        cases by a high value for cluster_selection_epsilon. Note that
        this should not be used if we want to predict the cluster labels
        for new points in future (e.g. using approximate_predict), as
        the approximate_predict function is not aware of this argument.

    metric : string or callable, optional (default='minkowski')
        The metric to use when calculating distance between instances in a
        feature array. If metric is a string or callable, it must be one of
        the options allowed by metrics.pairwise.pairwise_distances for its
        metric parameter.
        If metric is "precomputed", X is assumed to be a distance matrix and
        must be square.

    p : int, optional (default=2)
        p value to use if using the minkowski metric.

    leaf_size : int, optional (default=40)
        Leaf size for trees responsible for fast nearest
        neighbour queries.

    algorithm : string, optional (default='best')
        Exactly which algorithm to use; hdbscan has variants specialised
        for different characteristics of the data. By default this is set
        to ``best`` which chooses the "best" algorithm given the nature of
        the data. You can force other options if you believe you know
        better. Options are:
            * ``best``
            * ``generic``
            * ``prims_kdtree``
            * ``prims_balltree``
            * ``boruvka_kdtree``
            * ``boruvka_balltree``

    memory : instance of joblib.Memory or string, optional
        Used to cache the output of the computation of the tree.
        By default, no caching is done. If a string is given, it is the
        path to the caching directory.

    approx_min_span_tree : bool, optional (default=True)
        Whether to accept an only approximate minimum spanning tree.
        For some algorithms this can provide a significant speedup, but
        the resulting clustering may be of marginally lower quality.
        If you are willing to sacrifice speed for correctness you may want
        to explore this; in general this should be left at the default True.

    gen_min_span_tree : bool, optional (default=False)
        Whether to generate the minimum spanning tree for later analysis.

    core_dist_n_jobs : int, optional (default=4)
        Number of parallel jobs to run in core distance computations (if
        supported by the specific algorithm). For ``core_dist_n_jobs``
        below -1, (n_cpus + 1 + core_dist_n_jobs) are used.

    cluster_selection_method : string, optional (default='eom')
        The method used to select clusters from the condensed tree. The
        standard approach for HDBSCAN* is to use an Excess of Mass algorithm
        to find the most persistent clusters. Alternatively you can instead
        select the clusters at the leaves of the tree -- this provides the
        most fine grained and homogeneous clusters. Options are:
            * ``eom``
            * ``leaf``

    allow_single_cluster : bool, optional (default=False)
        By default HDBSCAN* will not produce a single cluster, setting this
        to t=True will override this and allow single cluster results in
        the case that you feel this is a valid result for your dataset.
        (default False)

    match_reference_implementation : bool, optional (default=False)
        There exist some interpretational differences between this
        HDBSCAN* implementation and the original authors reference
        implementation in Java. This can result in very minor differences
        in clustering results. Setting this flag to True will, at a some
        performance cost, ensure that the clustering results match the
        reference implementation.

    **kwargs : optional
        Arguments passed to the distance metric

    Returns
    -------
    labels : ndarray, shape (n_samples, )
        Cluster labels for each point.  Noisy samples are given the label -1.

    probabilities : ndarray, shape (n_samples, )
        Cluster membership strengths for each point. Noisy samples are assigned
        0.

    cluster_persistence : array, shape  (n_clusters, )
        A score of how persistent each cluster is. A score of 1.0 represents
        a perfectly stable cluster that persists over all distance scales,
        while a score of 0.0 represents a perfectly ephemeral cluster. These
        scores can be guage the relative coherence of the clusters output
        by the algorithm.

    condensed_tree : record array
        The condensed cluster hierarchy used to generate clusters.

    single_linkage_tree : ndarray, shape (n_samples - 1, 4)
        The single linkage tree produced during clustering in scipy
        hierarchical clustering format
        (see http://docs.scipy.org/doc/scipy/reference/cluster.hierarchy.html).

    min_spanning_tree : ndarray, shape (n_samples - 1, 3)
        The minimum spanning as an edgelist. If gen_min_span_tree was False
        this will be None.

    References
    ----------

    .. [1] Campello, R. J., Moulavi, D., & Sander, J. (2013, April).
       Density-based clustering based on hierarchical density estimates.
       In Pacific-Asia Conference on Knowledge Discovery and Data Mining
       (pp. 160-172). Springer Berlin Heidelberg.

    .. [2] Chaudhuri, K., & Dasgupta, S. (2010). Rates of convergence for the
       cluster tree. In Advances in Neural Information Processing Systems
       (pp. 343-351).

    .. [3] Malzer, C., & Baum, M. (2019). A Hybrid Approach To Hierarchical 
	   Density-based Cluster Selection. arxiv preprint 1911.02282.
    """
    if min_samples is None:
        min_samples = min_cluster_size

    if type(min_samples) is not int or type(min_cluster_size) is not int:
        raise ValueError("Min samples and min cluster size must be integers!")

    if min_samples <= 0 or min_cluster_size <= 0:
        raise ValueError(
            "Min samples and Min cluster size must be positive" " integers"
        )

    if min_cluster_size == 1:
        raise ValueError("Min cluster size must be greater than one")

    if type(cluster_selection_epsilon) is int:
        cluster_selection_epsilon = float(cluster_selection_epsilon)

    if type(cluster_selection_epsilon) is not float or cluster_selection_epsilon < 0.0:
        raise ValueError("Epsilon must be a float value greater than or equal to 0!")

    if not isinstance(alpha, float) or alpha <= 0.0:
        raise ValueError("Alpha must be a positive float value greater than" " 0!")

    if leaf_size < 1:
        raise ValueError("Leaf size must be greater than 0!")

    if metric == "minkowski":
        if p is None:
            raise TypeError("Minkowski metric given but no p value supplied!")
        if p < 0:
            raise ValueError(
                "Minkowski metric with negative p value is not" " defined!"
            )

    if match_reference_implementation:
        min_samples = min_samples - 1
        min_cluster_size = min_cluster_size + 1
        approx_min_span_tree = False

    if cluster_selection_method not in ("eom", "leaf"):
        raise ValueError(
            "Invalid Cluster Selection Method: %s\n" 'Should be one of: "eom", "leaf"\n'
        )

    # Checks input and converts to an nd-array where possible
    if metric != "precomputed" or issparse(X):
        X = check_array(X, accept_sparse="csr", force_all_finite=False)
    else:
        # Only non-sparse, precomputed distance matrices are handled here
        #   and thereby allowed to contain numpy.inf for missing distances
        check_precomputed_distance_matrix(X)

    # Python 2 and 3 compliant string_type checking
    if isinstance(memory, six.string_types):
        memory = Memory(cachedir=memory, verbose=0)

    size = X.shape[0]
    min_samples = min(size - 1, min_samples)
    if min_samples == 0:
        min_samples = 1

    if algorithm != "best":
        if metric != "precomputed" and issparse(X) and algorithm != "generic":
            raise ValueError("Sparse data matrices only support algorithm 'generic'.")

        if algorithm == "generic":
            (single_linkage_tree, result_min_span_tree) = memory.cache(
                _hdbscan_generic
            )(X, min_samples, alpha, metric, p, leaf_size, gen_min_span_tree, **kwargs)
        elif algorithm == "prims_kdtree":
            if metric not in KDTree.valid_metrics:
                raise ValueError("Cannot use Prim's with KDTree for this" " metric!")
            (single_linkage_tree, result_min_span_tree) = memory.cache(
                _hdbscan_prims_kdtree
            )(X, min_samples, alpha, metric, p, leaf_size, gen_min_span_tree, **kwargs)
        elif algorithm == "prims_balltree":
            if metric not in BallTree.valid_metrics:
                raise ValueError("Cannot use Prim's with BallTree for this" " metric!")
            (single_linkage_tree, result_min_span_tree) = memory.cache(
                _hdbscan_prims_balltree
            )(X, min_samples, alpha, metric, p, leaf_size, gen_min_span_tree, **kwargs)
        elif algorithm == "boruvka_kdtree":
            if metric not in BallTree.valid_metrics:
                raise ValueError("Cannot use Boruvka with KDTree for this" " metric!")
            (single_linkage_tree, result_min_span_tree) = memory.cache(
                _hdbscan_boruvka_kdtree
            )(
                X,
                min_samples,
                alpha,
                metric,
                p,
                leaf_size,
                approx_min_span_tree,
                gen_min_span_tree,
                core_dist_n_jobs,
                **kwargs
            )
        elif algorithm == "boruvka_balltree":
            if metric not in BallTree.valid_metrics:
                raise ValueError("Cannot use Boruvka with BallTree for this" " metric!")
            if (X.shape[0] // leaf_size) > 16000:
                warn(
                    "A large dataset size and small leaf_size may induce excessive "
                    "memory usage. If you are running out of memory consider "
                    "increasing the ``leaf_size`` parameter."
                )
            (single_linkage_tree, result_min_span_tree) = memory.cache(
                _hdbscan_boruvka_balltree
            )(
                X,
                min_samples,
                alpha,
                metric,
                p,
                leaf_size,
                approx_min_span_tree,
                gen_min_span_tree,
                core_dist_n_jobs,
                **kwargs
            )
        else:
            raise TypeError("Unknown algorithm type %s specified" % algorithm)
    else:

        if issparse(X) or metric not in FAST_METRICS:
            # We can't do much with sparse matrices ...
            (single_linkage_tree, result_min_span_tree) = memory.cache(
                _hdbscan_generic
            )(X, min_samples, alpha, metric, p, leaf_size, gen_min_span_tree, **kwargs)
        elif metric in KDTree.valid_metrics:
            # TO DO: Need heuristic to decide when to go to boruvka;
            # still debugging for now
            if X.shape[1] > 60:
                (single_linkage_tree, result_min_span_tree) = memory.cache(
                    _hdbscan_prims_kdtree
                )(
                    X,
                    min_samples,
                    alpha,
                    metric,
                    p,
                    leaf_size,
                    gen_min_span_tree,
                    **kwargs
                )
            else:
                (single_linkage_tree, result_min_span_tree) = memory.cache(
                    _hdbscan_boruvka_kdtree
                )(
                    X,
                    min_samples,
                    alpha,
                    metric,
                    p,
                    leaf_size,
                    approx_min_span_tree,
                    gen_min_span_tree,
                    core_dist_n_jobs,
                    **kwargs
                )
        else:  # Metric is a valid BallTree metric
            # TO DO: Need heuristic to decide when to go to boruvka;
            # still debugging for now
            if X.shape[1] > 60:
                (single_linkage_tree, result_min_span_tree) = memory.cache(
                    _hdbscan_prims_balltree
                )(
                    X,
                    min_samples,
                    alpha,
                    metric,
                    p,
                    leaf_size,
                    gen_min_span_tree,
                    **kwargs
                )
            else:
                (single_linkage_tree, result_min_span_tree) = memory.cache(
                    _hdbscan_boruvka_balltree
                )(
                    X,
                    min_samples,
                    alpha,
                    metric,
                    p,
                    leaf_size,
                    approx_min_span_tree,
                    gen_min_span_tree,
                    core_dist_n_jobs,
                    **kwargs
                )

    return (
        _tree_to_labels(
            X,
            single_linkage_tree,
            min_cluster_size,
            cluster_selection_method,
            allow_single_cluster,
            match_reference_implementation,
            cluster_selection_epsilon,
            max_cluster_size,
        )
        + (result_min_span_tree,)
    )


# Inherits from sklearn
class HDBSCAN(BaseEstimator, ClusterMixin):
    """Perform HDBSCAN clustering from vector array or distance matrix.

    HDBSCAN - Hierarchical Density-Based Spatial Clustering of Applications
    with Noise. Performs DBSCAN over varying epsilon values and integrates
    the result to find a clustering that gives the best stability over epsilon.
    This allows HDBSCAN to find clusters of varying densities (unlike DBSCAN),
    and be more robust to parameter selection.

    Parameters
    ----------
    min_cluster_size : int, optional (default=5)
        The minimum size of clusters; single linkage splits that contain
        fewer points than this will be considered points "falling out" of a
        cluster rather than a cluster splitting into two new clusters.

    min_samples : int, optional (default=None)
        The number of samples in a neighbourhood for a point to be
        considered a core point.

    metric : string, or callable, optional (default='euclidean')
        The metric to use when calculating distance between instances in a
        feature array. If metric is a string or callable, it must be one of
        the options allowed by metrics.pairwise.pairwise_distances for its
        metric parameter.
        If metric is "precomputed", X is assumed to be a distance matrix and
        must be square.

    p : int, optional (default=None)
        p value to use if using the minkowski metric.

    alpha : float, optional (default=1.0)
        A distance scaling parameter as used in robust single linkage.
        See [3]_ for more information.

    cluster_selection_epsilon: float, optional (default=0.0)
                A distance threshold. Clusters below this value will be merged.
        See [5]_ for more information.

    algorithm : string, optional (default='best')
        Exactly which algorithm to use; hdbscan has variants specialised
        for different characteristics of the data. By default this is set
        to ``best`` which chooses the "best" algorithm given the nature of
        the data. You can force other options if you believe you know
        better. Options are:
            * ``best``
            * ``generic``
            * ``prims_kdtree``
            * ``prims_balltree``
            * ``boruvka_kdtree``
            * ``boruvka_balltree``

    leaf_size: int, optional (default=40)
        If using a space tree algorithm (kdtree, or balltree) the number
        of points ina leaf node of the tree. This does not alter the
        resulting clustering, but may have an effect on the runtime
        of the algorithm.

    memory : Instance of joblib.Memory or string (optional)
        Used to cache the output of the computation of the tree.
        By default, no caching is done. If a string is given, it is the
        path to the caching directory.

    approx_min_span_tree : bool, optional (default=True)
        Whether to accept an only approximate minimum spanning tree.
        For some algorithms this can provide a significant speedup, but
        the resulting clustering may be of marginally lower quality.
        If you are willing to sacrifice speed for correctness you may want
        to explore this; in general this should be left at the default True.

    gen_min_span_tree: bool, optional (default=False)
        Whether to generate the minimum spanning tree with regard
        to mutual reachability distance for later analysis.

    core_dist_n_jobs : int, optional (default=4)
        Number of parallel jobs to run in core distance computations (if
        supported by the specific algorithm). For ``core_dist_n_jobs``
        below -1, (n_cpus + 1 + core_dist_n_jobs) are used.

    cluster_selection_method : string, optional (default='eom')
        The method used to select clusters from the condensed tree. The
        standard approach for HDBSCAN* is to use an Excess of Mass algorithm
        to find the most persistent clusters. Alternatively you can instead
        select the clusters at the leaves of the tree -- this provides the
        most fine grained and homogeneous clusters. Options are:
            * ``eom``
            * ``leaf``

    allow_single_cluster : bool, optional (default=False)
        By default HDBSCAN* will not produce a single cluster, setting this
        to True will override this and allow single cluster results in
        the case that you feel this is a valid result for your dataset.

    prediction_data : boolean, optional
        Whether to generate extra cached data for predicting labels or
        membership vectors few new unseen points later. If you wish to
        persist the clustering object for later re-use you probably want
        to set this to True.
        (default False)

    match_reference_implementation : bool, optional (default=False)
        There exist some interpretational differences between this
        HDBSCAN* implementation and the original authors reference
        implementation in Java. This can result in very minor differences
        in clustering results. Setting this flag to True will, at a some
        performance cost, ensure that the clustering results match the
        reference implementation.

    **kwargs : optional
        Arguments passed to the distance metric

    Attributes
    ----------
    labels_ : ndarray, shape (n_samples, )
        Cluster labels for each point in the dataset given to fit().
        Noisy samples are given the label -1.

    probabilities_ : ndarray, shape (n_samples, )
        The strength with which each sample is a member of its assigned
        cluster. Noise points have probability zero; points in clusters
        have values assigned proportional to the degree that they
        persist as part of the cluster.

    cluster_persistence_ : ndarray, shape (n_clusters, )
        A score of how persistent each cluster is. A score of 1.0 represents
        a perfectly stable cluster that persists over all distance scales,
        while a score of 0.0 represents a perfectly ephemeral cluster. These
        scores can be guage the relative coherence of the clusters output
        by the algorithm.

    condensed_tree_ : CondensedTree object
        The condensed tree produced by HDBSCAN. The object has methods
        for converting to pandas, networkx, and plotting.

    single_linkage_tree_ : SingleLinkageTree object
        The single linkage tree produced by HDBSCAN. The object has methods
        for converting to pandas, networkx, and plotting.

    minimum_spanning_tree_ : MinimumSpanningTree object
        The minimum spanning tree of the mutual reachability graph generated
        by HDBSCAN. Note that this is not generated by default and will only
        be available if `gen_min_span_tree` was set to True on object creation.
        Even then in some optimized cases a tre may not be generated.

    outlier_scores_ : ndarray, shape (n_samples, )
        Outlier scores for clustered points; the larger the score the more
        outlier-like the point. Useful as an outlier detection technique.
        Based on the GLOSH algorithm by Campello, Moulavi, Zimek and Sander.

    prediction_data_ : PredictionData object
        Cached data used for predicting the cluster labels of new or
        unseen points. Necessary only if you are using functions from
        ``hdbscan.prediction`` (see
        :func:`~hdbscan.prediction.approximate_predict`,
        :func:`~hdbscan.prediction.membership_vector`,
        and :func:`~hdbscan.prediction.all_points_membership_vectors`).

    exemplars_ : list
        A list of exemplar points for clusters. Since HDBSCAN supports
        arbitrary shapes for clusters we cannot provide a single cluster
        exemplar per cluster. Instead a list is returned with each element
        of the list being a numpy array of exemplar points for a cluster --
        these points are the "most representative" points of the cluster.

    relative_validity_ : float
        A fast approximation of the Density Based Cluster Validity (DBCV)
        score [4]. The only differece, and the speed, comes from the fact
        that this relative_validity_ is computed using the mutual-
        reachability minimum spanning tree, i.e. minimum_spanning_tree_,
        instead of the all-points minimum spanning tree used in the
        reference. This score might not be an objective measure of the
        goodness of clusterering. It may only be used to compare results
        across different choices of hyper-parameters, therefore is only a
        relative score.

    References
    ----------

    .. [1] Campello, R. J., Moulavi, D., & Sander, J. (2013, April).
       Density-based clustering based on hierarchical density estimates.
       In Pacific-Asia Conference on Knowledge Discovery and Data Mining
       (pp. 160-172). Springer Berlin Heidelberg.

    .. [2] Campello, R. J., Moulavi, D., Zimek, A., & Sander, J. (2015).
       Hierarchical density estimates for data clustering, visualization,
       and outlier detection. ACM Transactions on Knowledge Discovery
       from Data (TKDD), 10(1), 5.

    .. [3] Chaudhuri, K., & Dasgupta, S. (2010). Rates of convergence for the
       cluster tree. In Advances in Neural Information Processing Systems
       (pp. 343-351).

    .. [4] Moulavi, D., Jaskowiak, P.A., Campello, R.J., Zimek, A. and
       Sander, J., 2014. Density-Based Clustering Validation. In SDM
       (pp. 839-847).

    .. [5] Malzer, C., & Baum, M. (2019). A Hybrid Approach To Hierarchical
           Density-based Cluster Selection. arxiv preprint 1911.02282.

    """

    def __init__(
        self,
        min_cluster_size=5,
        min_samples=None,
        cluster_selection_epsilon=0.0,
        max_cluster_size=0,
        metric="euclidean",
        alpha=1.0,
        p=None,
        algorithm="best",
        leaf_size=40,
        memory=Memory(cachedir=None, verbose=0),
        approx_min_span_tree=True,
        gen_min_span_tree=False,
        core_dist_n_jobs=4,
        cluster_selection_method="eom",
        allow_single_cluster=False,
        prediction_data=False,
        match_reference_implementation=False,
        **kwargs
    ):
        self.min_cluster_size = min_cluster_size
        self.min_samples = min_samples
        self.alpha = alpha
        self.max_cluster_size = max_cluster_size
        self.cluster_selection_epsilon = cluster_selection_epsilon
        self.metric = metric
        self.p = p
        self.algorithm = algorithm
        self.leaf_size = leaf_size
        self.memory = memory
        self.approx_min_span_tree = approx_min_span_tree
        self.gen_min_span_tree = gen_min_span_tree
        self.core_dist_n_jobs = core_dist_n_jobs
        self.cluster_selection_method = cluster_selection_method
        self.allow_single_cluster = allow_single_cluster
        self.match_reference_implementation = match_reference_implementation
        self.prediction_data = prediction_data

        self._metric_kwargs = kwargs

        self._condensed_tree = None
        self._single_linkage_tree = None
        self._min_spanning_tree = None
        self._raw_data = None
        self._outlier_scores = None
        self._prediction_data = None
        self._relative_validity = None

    def fit(self, X, y=None):
        """Perform HDBSCAN clustering from features or distance matrix.

        Parameters
        ----------
        X : array or sparse (CSR) matrix of shape (n_samples, n_features), or \
                array of shape (n_samples, n_samples)
            A feature array, or array of distances between samples if
            ``metric='precomputed'``.

        Returns
        -------
        self : object
            Returns self
        """
        if self.metric != "precomputed":
            # Non-precomputed matrices may contain non-finite values.
            # Rows with these values
            X = check_array(X, accept_sparse="csr", force_all_finite=False)
            self._raw_data = X

            self._all_finite = is_finite(X)
            if(~self._all_finite):
                # Pass only the purely finite indices into hdbscan
                # We will later assign all non-finite points to the background -1 cluster
                finite_index = get_finite_row_indices(X)
                clean_data = X[finite_index]
                internal_to_raw = {
                    x: y for x, y in zip(range(len(finite_index)), finite_index)
                }
                outliers = list(set(range(X.shape[0])) - set(finite_index))
            else:
                clean_data = X
        elif issparse(X):
            # Handle sparse precomputed distance matrices separately
            X = check_array(X, accept_sparse="csr")
            clean_data = X
        else:
            # Only non-sparse, precomputed distance matrices are allowed
            #   to have numpy.inf values indicating missing distances
            check_precomputed_distance_matrix(X)
            clean_data = X

        kwargs = self.get_params()
        # prediction data only applies to the persistent model, so remove
        # it from the keyword args we pass on the the function
        kwargs.pop("prediction_data", None)
        kwargs.update(self._metric_kwargs)

        (
            self.labels_,
            self.probabilities_,
            self.cluster_persistence_,
            self._condensed_tree,
            self._single_linkage_tree,
            self._min_spanning_tree,
        ) = hdbscan(clean_data, **kwargs)

        if self.metric != "precomputed" and not self._all_finite:
            # remap indices to align with original data in the case of non-finite entries.
            self._condensed_tree = remap_condensed_tree(
                self._condensed_tree, internal_to_raw, outliers
            )
            self._single_linkage_tree = remap_single_linkage_tree(
                self._single_linkage_tree, internal_to_raw, outliers
            )
            new_labels = np.full(X.shape[0], -1)
            new_labels[finite_index] = self.labels_
            self.labels_ = new_labels

            new_probabilities = np.zeros(X.shape[0])
            new_probabilities[finite_index] = self.probabilities_
            self.probabilities_ = new_probabilities

        if self.prediction_data:
            self.generate_prediction_data()

        return self

    def fit_predict(self, X, y=None):
        """Performs clustering on X and returns cluster labels.

        Parameters
        ----------
        X : array or sparse (CSR) matrix of shape (n_samples, n_features), or \
                array of shape (n_samples, n_samples)
            A feature array, or array of distances between samples if
            ``metric='precomputed'``.

        Returns
        -------
        y : ndarray, shape (n_samples, )
            cluster labels
        """
        self.fit(X)
        return self.labels_

    def generate_prediction_data(self):
        """
        Create data that caches intermediate results used for predicting
        the label of new/unseen points. This data is only useful if
        you are intending to use functions from ``hdbscan.prediction``.
        """

        if self.metric in FAST_METRICS:
            min_samples = self.min_samples or self.min_cluster_size
            if self.metric in KDTree.valid_metrics:
                tree_type = "kdtree"
            elif self.metric in BallTree.valid_metrics:
                tree_type = "balltree"
            else:
                warn("Metric {} not supported for prediction data!".format(self.metric))
                return

            self._prediction_data = PredictionData(
                self._raw_data,
                self.condensed_tree_,
                min_samples,
                tree_type=tree_type,
                metric=self.metric,
                **self._metric_kwargs
            )
        else:
            warn(
                "Cannot generate prediction data for non-vector"
                "space inputs -- access to the source data rather"
                "than mere distances is required!"
            )

    def weighted_cluster_centroid(self, cluster_id):
        """Provide an approximate representative point for a given cluster.
        Note that this technique assumes a euclidean metric for speed of
        computation. For more general metrics use the ``weighted_cluster_medoid``
        method which is slower, but can work with the metric the model trained
        with.

        Parameters
        ----------
        cluster_id: int
            The id of the cluster to compute a centroid for.

        Returns
        -------
        centroid: array of shape (n_features,)
            A representative centroid for cluster ``cluster_id``.
        """
        if not hasattr(self, "labels_"):
            raise AttributeError("Model has not been fit to data")

        if cluster_id == -1:
            raise ValueError(
                "Cannot calculate weighted centroid for -1 cluster "
                "since it is a noise cluster"
            )

        mask = self.labels_ == cluster_id
        cluster_data = self._raw_data[mask]
        cluster_membership_strengths = self.probabilities_[mask]

        return np.average(cluster_data, weights=cluster_membership_strengths, axis=0)

    def weighted_cluster_medoid(self, cluster_id):
        """Provide an approximate representative point for a given cluster.
        Note that this technique can be very slow and memory intensive for
        large clusters. For faster results use the ``weighted_cluster_centroid``
        method which is faster, but assumes a euclidean metric.

        Parameters
        ----------
        cluster_id: int
            The id of the cluster to compute a medoid for.

        Returns
        -------
        centroid: array of shape (n_features,)
            A representative medoid for cluster ``cluster_id``.
        """
        if not hasattr(self, "labels_"):
            raise AttributeError("Model has not been fit to data")

        if cluster_id == -1:
            raise ValueError(
                "Cannot calculate weighted centroid for -1 cluster "
                "since it is a noise cluster"
            )

        mask = self.labels_ == cluster_id
        cluster_data = self._raw_data[mask]
        cluster_membership_strengths = self.probabilities_[mask]

        dist_mat = pairwise_distances(
            cluster_data, metric=self.metric, **self._metric_kwargs
        )

        dist_mat = dist_mat * cluster_membership_strengths
        medoid_index = np.argmin(dist_mat.sum(axis=1))
        return cluster_data[medoid_index]

    @property
    def prediction_data_(self):
        if self._prediction_data is None:
            raise AttributeError("No prediction data was generated")
        else:
            return self._prediction_data

    @property
    def outlier_scores_(self):
        if self._outlier_scores is not None:
            return self._outlier_scores
        else:
            if self._condensed_tree is not None:
                self._outlier_scores = outlier_scores(self._condensed_tree)
                return self._outlier_scores
            else:
                raise AttributeError(
                    "No condensed tree was generated; try running fit first."
                )

    @property
    def condensed_tree_(self):
        if self._condensed_tree is not None:
            return CondensedTree(
                self._condensed_tree,
                self.cluster_selection_method,
                self.allow_single_cluster,
            )
        else:
            raise AttributeError(
                "No condensed tree was generated; try running fit first."
            )

    @property
    def single_linkage_tree_(self):
        if self._single_linkage_tree is not None:
            return SingleLinkageTree(self._single_linkage_tree)
        else:
            raise AttributeError(
                "No single linkage tree was generated; try running fit" " first."
            )

    @property
    def minimum_spanning_tree_(self):
        if self._min_spanning_tree is not None:
            if self._raw_data is not None:
                return MinimumSpanningTree(self._min_spanning_tree, self._raw_data)
            else:
                warn(
                    "No raw data is available; this may be due to using"
                    " a precomputed metric matrix. No minimum spanning"
                    " tree will be provided without raw data."
                )
                return None
        else:
            raise AttributeError(
                "No minimum spanning tree was generated."
                "This may be due to optimized algorithm variations that skip"
                " explicit generation of the spanning tree."
            )

    @property
    def exemplars_(self):
        if self._prediction_data is not None:
            return self._prediction_data.exemplars
        elif self.metric in FAST_METRICS:
            self.generate_prediction_data()
            return self._prediction_data.exemplars
        else:
            raise AttributeError(
                "Currently exemplars require the use of vector input data"
                "with a suitable metric. This will likely change in the "
                "future, but for now no exemplars can be provided"
            )

    @property
    def relative_validity_(self):
        if self._relative_validity is not None:
            return self._relative_validity

        if not self.gen_min_span_tree:
            raise AttributeError(
                "Minimum spanning tree not present. "
                + "Either HDBSCAN object was created with "
                + "gen_min_span_tree=False or the tree was "
                + "not generated in spite of it owing to "
                + "internal optimization criteria."
            )
            return

        labels = self.labels_
        sizes = np.bincount(labels + 1)
        noise_size = sizes[0]
        cluster_size = sizes[1:]
        total = noise_size + np.sum(cluster_size)
        num_clusters = len(cluster_size)
        DSC = np.zeros(num_clusters)
        min_outlier_sep = np.inf  # only required if num_clusters = 1
        correction_const = 2  # only required if num_clusters = 1

        # Unltimately, for each Ci, we only require the
        # minimum of DSPC(Ci, Cj) over all Cj != Ci.
        # So let's call this value DSPC_wrt(Ci), i.e.
        # density separation 'with respect to' Ci.
        DSPC_wrt = np.ones(num_clusters) * np.inf
        max_distance = 0

        mst_df = self.minimum_spanning_tree_.to_pandas()

        for edge in mst_df.iterrows():
            label1 = labels[int(edge[1]["from"])]
            label2 = labels[int(edge[1]["to"])]
            length = edge[1]["distance"]

            max_distance = max(max_distance, length)

            if label1 == -1 and label2 == -1:
                continue
            elif label1 == -1 or label2 == -1:
                # If exactly one of the points is noise
                min_outlier_sep = min(min_outlier_sep, length)
                continue

            if label1 == label2:
                # Set the density sparseness of the cluster
                # to the sparsest value seen so far.
                DSC[label1] = max(length, DSC[label1])
            else:
                # Check whether density separations with
                # respect to each of these clusters can
                # be reduced.
                DSPC_wrt[label1] = min(length, DSPC_wrt[label1])
                DSPC_wrt[label2] = min(length, DSPC_wrt[label2])

        # In case min_outlier_sep is still np.inf, we assign a new value to it.
        # This only makes sense if num_clusters = 1 since it has turned out
        # that the MR-MST has no edges between a noise point and a core point.
        min_outlier_sep = max_distance if min_outlier_sep == np.inf else min_outlier_sep

        # DSPC_wrt[Ci] might be infinite if the connected component for Ci is
        # an "island" in the MR-MST. Whereas for other clusters Cj and Ck, the
        # MR-MST might contain an edge with one point in Cj and ther other one
        # in Ck. Here, we replace the infinite density separation of Ci by
        # another large enough value.
        #
        # TODO: Think of a better yet efficient way to handle this.
        correction = correction_const * (
            max_distance if num_clusters > 1 else min_outlier_sep
        )
        DSPC_wrt[np.where(DSPC_wrt == np.inf)] = correction

        V_index = [
            (DSPC_wrt[i] - DSC[i]) / max(DSPC_wrt[i], DSC[i])
            for i in range(num_clusters)
        ]
        score = np.sum(
            [(cluster_size[i] * V_index[i]) / total for i in range(num_clusters)]
        )
        self._relative_validity = score
        return self._relative_validity<|MERGE_RESOLUTION|>--- conflicted
+++ resolved
@@ -255,17 +255,6 @@
 
     # Convert edge list into standard hierarchical clustering format
     single_linkage_tree = label(min_spanning_tree)
-<<<<<<< HEAD
-=======
-
-    if gen_min_span_tree:
-        warn(
-            "Cannot generate Minimum Spanning Tree; "
-            "the implemented Prim's does not produce "
-            "the full minimum spanning tree ",
-            UserWarning,
-        )
->>>>>>> 5425cd2a
 
     if gen_min_span_tree:
         return single_linkage_tree, min_spanning_tree
@@ -307,21 +296,9 @@
     single_linkage_tree = label(min_spanning_tree)
 
     if gen_min_span_tree:
-<<<<<<< HEAD
         return single_linkage_tree, min_spanning_tree
     else:
         return single_linkage_tree, None
-=======
-        warn(
-            "Cannot generate Minimum Spanning Tree; "
-            "the implemented Prim's does not produce "
-            "the full minimum spanning tree ",
-            UserWarning,
-        )
-
-    return single_linkage_tree, None
->>>>>>> 5425cd2a
-
 
 def _hdbscan_boruvka_kdtree(
     X,
