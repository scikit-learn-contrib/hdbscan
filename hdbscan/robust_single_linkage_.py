# -*- coding: utf-8 -*-
"""
Robust Single Linkage: Density based single linkage clustering.
"""
import numpy as np

from sklearn.base import BaseEstimator, ClusterMixin
from sklearn.metrics import pairwise_distances
from scipy.sparse import issparse

from sklearn.externals.joblib import Memory
from sklearn.externals import six
from sklearn.utils import check_array

from ._hdbscan_linkage import mst_linkage_core, mst_linkage_core_vector, label
from ._hdbscan_boruvka import KDTreeBoruvkaAlgorithm, BallTreeBoruvkaAlgorithm
from .dist_metrics import DistanceMetric
from ._hdbscan_reachability import mutual_reachability
from .plots import SingleLinkageTree
from sklearn.neighbors import KDTree, BallTree

from warnings import warn

# Author: Leland McInnes <leland.mcinnes@gmail.com>
#
# License: BSD 3 clause

FAST_METRICS = KDTree.valid_metrics + BallTree.valid_metrics


def _rsl_generic(X, k=5, alpha=1.4142135623730951, metric='euclidean',
                 **kwargs):
    distance_matrix = pairwise_distances(X, metric=metric, **kwargs)

    mutual_reachability_ = mutual_reachability(distance_matrix, k)

    min_spanning_tree = mst_linkage_core(mutual_reachability_)
    min_spanning_tree = min_spanning_tree[np.argsort(min_spanning_tree.T[2]),
                                          :]

    single_linkage_tree = label(min_spanning_tree)
    single_linkage_tree = SingleLinkageTree(single_linkage_tree)

    return single_linkage_tree


def _rsl_prims_kdtree(X, k=5, alpha=1.4142135623730951, metric='euclidean',
                      **kwargs):

    # The Cython routines used require contiguous arrays
    if not X.flags['C_CONTIGUOUS']:
        X = np.array(X, dtype=np.double, order='C')

    dim = X.shape[0]
    k = min(dim - 1, k)

    tree = KDTree(X, metric=metric, **kwargs)

    dist_metric = DistanceMetric.get_metric(metric, **kwargs)

    core_distances = tree.query(X, k=k)[0][:, -1].copy(order='C')
    min_spanning_tree = mst_linkage_core_vector(X, core_distances, dist_metric,
                                                alpha)

    single_linkage_tree = label(min_spanning_tree)
    single_linkage_tree = SingleLinkageTree(single_linkage_tree)

    return single_linkage_tree


def _rsl_prims_balltree(X, k=5, alpha=1.4142135623730951, metric='euclidean',
                        **kwargs):

    # The Cython routines used require contiguous arrays
    if not X.flags['C_CONTIGUOUS']:
        X = np.array(X, dtype=np.double, order='C')

    dim = X.shape[0]
    k = min(dim - 1, k)

    tree = BallTree(X, metric=metric, **kwargs)

    dist_metric = DistanceMetric.get_metric(metric, **kwargs)

    core_distances = tree.query(X, k=k)[0][:, -1].copy(order='C')
    min_spanning_tree = mst_linkage_core_vector(X, core_distances, dist_metric,
                                                alpha)

    single_linkage_tree = label(min_spanning_tree)
    single_linkage_tree = SingleLinkageTree(single_linkage_tree)

    return single_linkage_tree


def _rsl_boruvka_kdtree(X, k=5, alpha=1.0,
                        metric='euclidean', leaf_size=40,
                        core_dist_n_jobs=4, **kwargs):

    if core_dist_n_jobs < 1:
        core_dist_n_jobs = max(cpu_count() + 1 + core_dist_n_jobs, 1)

    dim = X.shape[0]
    min_samples = min(dim - 1, k)

    tree = KDTree(X, metric=metric, leaf_size=leaf_size, **kwargs)
    alg = KDTreeBoruvkaAlgorithm(tree, min_samples, metric=metric,
                                 alpha=alpha, leaf_size=leaf_size, **kwargs)
    min_spanning_tree = alg.spanning_tree()

    single_linkage_tree = label(min_spanning_tree)
    single_linkage_tree = SingleLinkageTree(single_linkage_tree)

    return single_linkage_tree


def _rsl_boruvka_balltree(X, k=5, alpha=1.0,
                          metric='euclidean', leaf_size=40,
                          core_dist_n_jobs=4, **kwargs):

    if core_dist_n_jobs < 1:
        core_dist_n_jobs = max(cpu_count() + 1 + core_dist_n_jobs, 1)

     dim = X.shape[0]
    min_samples = min(dim - 1, k)

    tree = BallTree(X, metric=metric, leaf_size=leaf_size, **kwargs)
    alg = BallTreeBoruvkaAlgorithm(tree, min_samples, metric=metric,
                                   alpha=alpha, leaf_size=leaf_size, **kwargs)
    min_spanning_tree = alg.spanning_tree()

    single_linkage_tree = label(min_spanning_tree)
    single_linkage_tree = SingleLinkageTree(single_linkage_tree)

    return single_linkage_tree


def robust_single_linkage(X, cut, k=5, alpha=1.4142135623730951,
                          gamma=5, metric='euclidean', algorithm='best',
<<<<<<< HEAD
                          memory=Memory(cachedir=None, verbose=0), leaf_size=40,
                          core_dist_n_jobs=4, **kwargs):
    """Perform robust single linkage clustering from a vector array
=======
                          memory=Memory(cachedir=None, verbose=0),
                          leaf_size=40, **kwargs):
    r"""Perform robust single linkage clustering from a vector array
>>>>>>> 1f0ae041
    or distance matrix.

    Parameters
    ----------
    X : array or sparse (CSR) matrix of shape (n_samples, n_features), or \
            array of shape (n_samples, n_samples)
        A feature array, or array of distances between samples if
        ``metric='precomputed'``.

    cut : float
        The reachability distance value to cut the cluster heirarchy at
        to derive a flat cluster labelling.

    k : int, optional (default=5)
        Reachability distances will be computed with regard to the `k`
        nearest neighbors.

    alpha : float, optional (default=np.sqrt(2))
        Distance scaling for reachability distance computation. Reachability
        distance is computed as
        $max \{ core_k(a), core_k(b), 1/\alpha d(a,b) \}$.

    gamma : int, optional (default=5)
        Ignore any clusters in the flat clustering with size less than gamma,
        and declare points in such clusters as noise points.

    metric : string, or callable, optional (default='euclidean')
        The metric to use when calculating distance between instances in a
        feature array. If metric is a string or callable, it must be one of
        the options allowed by metrics.pairwise.pairwise_distances for its
        metric parameter.
        If metric is "precomputed", X is assumed to be a distance matrix and
        must be square.

    algorithm : string, optional (default='best')
        Exactly which algorithm to use; hdbscan has variants specialised
        for different characteristics of the data. By default this is set
        to ``best`` which chooses the "best" algorithm given the nature of
        the data. You can force other options if you believe you know
        better. Options are:
            * ``generic``
            * ``best``
            * ``prims_kdtree``
            * ``prims_balltree``
            * ``boruvka_kdtree``
            * ``boruvka_balltree``

    memory : Instance of joblib.Memory or string (optional)
        Used to cache the output of the computation of the tree.
        By default, no caching is done. If a string is given, it is the
        path to the caching directory.

    leaf_size : int, optional (default=40)
        Leaf size for trees responsible for fast nearest
        neighbour queries.

    core_dist_n_jobs : int, optional
        Number of parallel jobs to run in core distance computations (if
        supported by the specific algorithm). For ``core_dist_n_jobs``
        below -1, (n_cpus + 1 + core_dist_n_jobs) are used.
        (default 4)

    Returns
    -------
    labels : ndarray, shape (n_samples, )
        Cluster labels for each point.  Noisy samples are given the label -1.

    single_linkage_tree : ndarray, shape (n_samples - 1, 4)
        The single linkage tree produced during clustering in scipy
        hierarchical clustering format
        (see http://docs.scipy.org/doc/scipy/reference/cluster.hierarchy.html).

    References
    ----------
    .. [1] Chaudhuri, K., & Dasgupta, S. (2010). Rates of convergence for the
       cluster tree. In Advances in Neural Information Processing Systems
       (pp. 343-351).

    """

    if not isinstance(k, int) or k < 1:
        raise ValueError('k must be an integer greater than zero!')

    if not isinstance(alpha, float) or alpha < 1.0:
        raise ValueError('alpha must be a float greater than or equal to 1.0!')

    if not isinstance(gamma, int) or gamma < 1:
        raise ValueError('gamma must be an integer greater than zero!')

    if not isinstance(leaf_size, int) or leaf_size < 1:
        raise ValueError('Leaf size must be at least one!')

    if metric == 'minkowski':
        if 'p' not in kwargs or kwargs['p'] is None:
            raise TypeError('Minkowski metric given but no p value supplied!')
        if kwargs['p'] < 0:
            raise ValueError('Minkowski metric with negative p value is not'
                             ' defined!')

    X = check_array(X, accept_sparse='csr')
    if isinstance(memory, six.string_types):
        memory = Memory(cachedir=memory, verbose=0)

    if algorithm != 'best':
        if algorithm == 'generic':
            single_linkage_tree = memory.cache(_rsl_generic)(
                X, k, alpha, metric, **kwargs)
        elif algorithm == 'prims_kdtree':
            single_linkage_tree = memory.cache(_rsl_prims_kdtree)(
                X, k, alpha, metric, **kwargs)
        elif algorithm == 'prims_balltree':
            single_linkage_tree = memory.cache(_rsl_prims_balltree)(
                X, k, alpha, metric, **kwargs)
        elif algorithm == 'boruvka_kdtree':
<<<<<<< HEAD
            single_linkage_tree = \
                memory.cache(_rsl_boruvka_kdtree)(X, k, alpha, metric, leaf_size,
                                                  core_dist_n_jobs, **kwargs)
        elif algorithm == 'boruvka_balltree':
            single_linkage_tree = \
                memory.cache(_rsl_boruvka_balltree)(X, k, alpha, metric, leaf_size,
                                                    core_dist_n_jobs, **kwargs)
=======
            single_linkage_tree = memory.cache(_rsl_boruvka_kdtree)(
                X, k, alpha, metric, leaf_size, **kwargs)
        elif algorithm == 'boruvka_balltree':
            single_linkage_tree = memory.cache(_rsl_boruvka_balltree)(
                X, k, alpha, metric, leaf_size, **kwargs)
>>>>>>> 1f0ae041
        else:
            raise TypeError('Unknown algorithm type %s specified' % algorithm)
    else:
        if issparse(X) or metric not in FAST_METRICS:
            # We can't do much with sparse matrices ...
            single_linkage_tree = memory.cache(_rsl_generic)(
                X, k, alpha, metric, **kwargs)
        elif metric in KDTree.valid_metrics:
            # Need heuristic to decide when to go to boruvka;
            # still debugging for now
            if X.shape[1] > 128:
                single_linkage_tree = memory.cache(_rsl_prims_kdtree)(
                    X, k, alpha, metric, **kwargs)
            else:
<<<<<<< HEAD
                single_linkage_tree = \
                    memory.cache(_rsl_boruvka_kdtree)(X, k, alpha, metric,
                                                        leaf_size,
                                                        core_dist_n_jobs,
                                                        **kwargs)
=======
                single_linkage_tree = memory.cache(_rsl_boruvka_kdtree)(
                    X, k, alpha, metric, **kwargs)
>>>>>>> 1f0ae041
        else:  # Metric is a valid BallTree metric
            # Need heuristic to decide when to go to boruvka;
            # still debugging for now
            if X.shape[1] > 128:
                single_linkage_tree = memory.cache(_rsl_prims_kdtree)(
                    X, k, alpha, metric, **kwargs)
            else:
<<<<<<< HEAD
                single_linkage_tree = \
                    memory.cache(_rsl_boruvka_balltree)(X, k, alpha, metric,
                                                        leaf_size,
                                                        core_dist_n_jobs,
                                                        **kwargs)
=======
                single_linkage_tree = memory.cache(_rsl_boruvka_balltree)(
                    X, k, alpha, metric, **kwargs)
>>>>>>> 1f0ae041

    labels = single_linkage_tree.get_clusters(cut, gamma)

    return labels, single_linkage_tree

class RobustSingleLinkage(BaseEstimator, ClusterMixin):
    r"""Perform robust single linkage clustering from a vector array
    or distance matrix.

    Roust single linkage is a modified version of single linkage that
    attempts to be more robust to noise. Specifically the goal is to
    more accurately approximate the level set tree of the unknown
    probability density function from which the sample data has
    been drawn.

    Parameters
    ----------
    X : array or sparse (CSR) matrix of shape (n_samples, n_features), or \
            array of shape (n_samples, n_samples)
        A feature array, or array of distances between samples if
        ``metric='precomputed'``.

    cut : float
        The reachability distance value to cut the cluster heirarchy at
        to derive a flat cluster labelling.

    k : int, optional (default=5)
        Reachability distances will be computed with regard to the `k`
        nearest neighbors.

    alpha : float, optional (default=np.sqrt(2))
        Distance scaling for reachability distance computation. Reachability
        distance is computed as
        $max \{ core_k(a), core_k(b), 1/\alpha d(a,b) \}$.

    gamma : int, optional (default=5)
        Ignore any clusters in the flat clustering with size less than gamma,
        and declare points in such clusters as noise points.

    metric : string, or callable, optional (default='euclidean')
        The metric to use when calculating distance between instances in a
        feature array. If metric is a string or callable, it must be one of
        the options allowed by metrics.pairwise.pairwise_distances for its
        metric parameter.
        If metric is "precomputed", X is assumed to be a distance matrix and
        must be square.

    algorithm : string, optional (default='best')
        Exactly which algorithm to use; hdbscan has variants specialised
        for different characteristics of the data. By default this is set
        to ``best`` which chooses the "best" algorithm given the nature of
        the data. You can force other options if you believe you know
        better. Options are:
            * ``small``
            * ``small_kdtree``
            * ``large_kdtree``
            * ``large_kdtree_fastcluster``


    core_dist_n_jobs : int, optional
        Number of parallel jobs to run in core distance computations (if
        supported by the specific algorithm). For ``core_dist_n_jobs``
        below -1, (n_cpus + 1 + core_dist_n_jobs) are used.
        (default 4)

    Attributes
    -------
    labels_ : ndarray, shape (n_samples, )
        Cluster labels for each point.  Noisy samples are given the label -1.

    cluster_hierarchy_ : SingleLinkageTree object
        The single linkage tree produced during clustering.
        This object provides several methods for:
            * Plotting
            * Generating a flat clustering
            * Exporting to NetworkX
            * Exporting to Pandas

    References
    ----------
    .. [1] Chaudhuri, K., & Dasgupta, S. (2010). Rates of convergence for the
       cluster tree. In Advances in Neural Information Processing Systems
       (pp. 343-351).

    """

<<<<<<< HEAD
    def __init__(self, cut=0.4, k=5, alpha=1.4142135623730951, gamma=5, metric='euclidean',
                 algorithm='best', core_dist_n_jobs=4, **kwargs):
=======
    def __init__(self, cut=0.4, k=5, alpha=1.4142135623730951, gamma=5,
                 metric='euclidean', algorithm='best', **kwargs):
>>>>>>> 1f0ae041

        self.cut = cut
        self.k = k
        self.alpha = alpha
        self.gamma = gamma
        self.metric = metric
        self.algorithm = algorithm
        self.core_dist_n_jobs = core_dist_n_jobs

        self._metric_kwargs = kwargs

        self._cluster_hierarchy_ = None

    def fit(self, X, y=None):
        """Perform robust single linkage clustering from features or
        distance matrix.

        Parameters
        ----------
        X : array or sparse (CSR) matrix of shape (n_samples, n_features), or \
                array of shape (n_samples, n_samples)
            A feature array, or array of distances between samples if
            ``metric='precomputed'``.

        Returns
        -------
        self : object
            Returns self
        """
        X = check_array(X, accept_sparse='csr')

        kwargs = self.get_params()
        kwargs.update(self._metric_kwargs)

        self.labels_, self._cluster_hierarchy_ = robust_single_linkage(
            X, **kwargs)

        return self

    def fit_predict(self, X, y=None):
        """Performs clustering on X and returns cluster labels.

        Parameters
        ----------
        X : array or sparse (CSR) matrix of shape (n_samples, n_features), or \
                array of shape (n_samples, n_samples)
            A feature array, or array of distances between samples if
            ``metric='precomputed'``.

        Returns
        -------
        y : ndarray, shape (n_samples, )
            cluster labels
        """

        self.fit(X)
        return self.labels_

    @property
    def cluster_hierarchy_(self):
        if self._cluster_hierarchy_ is not None:
            return SingleLinkageTree(self._cluster_hierarchy_)
        else:
            warn('No single linkage tree was generated; try running fit'
                 ' first.')
            return None<|MERGE_RESOLUTION|>--- conflicted
+++ resolved
@@ -136,15 +136,9 @@
 
 def robust_single_linkage(X, cut, k=5, alpha=1.4142135623730951,
                           gamma=5, metric='euclidean', algorithm='best',
-<<<<<<< HEAD
                           memory=Memory(cachedir=None, verbose=0), leaf_size=40,
                           core_dist_n_jobs=4, **kwargs):
     """Perform robust single linkage clustering from a vector array
-=======
-                          memory=Memory(cachedir=None, verbose=0),
-                          leaf_size=40, **kwargs):
-    r"""Perform robust single linkage clustering from a vector array
->>>>>>> 1f0ae041
     or distance matrix.
 
     Parameters
@@ -259,7 +253,6 @@
             single_linkage_tree = memory.cache(_rsl_prims_balltree)(
                 X, k, alpha, metric, **kwargs)
         elif algorithm == 'boruvka_kdtree':
-<<<<<<< HEAD
             single_linkage_tree = \
                 memory.cache(_rsl_boruvka_kdtree)(X, k, alpha, metric, leaf_size,
                                                   core_dist_n_jobs, **kwargs)
@@ -267,13 +260,6 @@
             single_linkage_tree = \
                 memory.cache(_rsl_boruvka_balltree)(X, k, alpha, metric, leaf_size,
                                                     core_dist_n_jobs, **kwargs)
-=======
-            single_linkage_tree = memory.cache(_rsl_boruvka_kdtree)(
-                X, k, alpha, metric, leaf_size, **kwargs)
-        elif algorithm == 'boruvka_balltree':
-            single_linkage_tree = memory.cache(_rsl_boruvka_balltree)(
-                X, k, alpha, metric, leaf_size, **kwargs)
->>>>>>> 1f0ae041
         else:
             raise TypeError('Unknown algorithm type %s specified' % algorithm)
     else:
@@ -288,16 +274,11 @@
                 single_linkage_tree = memory.cache(_rsl_prims_kdtree)(
                     X, k, alpha, metric, **kwargs)
             else:
-<<<<<<< HEAD
                 single_linkage_tree = \
                     memory.cache(_rsl_boruvka_kdtree)(X, k, alpha, metric,
                                                         leaf_size,
                                                         core_dist_n_jobs,
                                                         **kwargs)
-=======
-                single_linkage_tree = memory.cache(_rsl_boruvka_kdtree)(
-                    X, k, alpha, metric, **kwargs)
->>>>>>> 1f0ae041
         else:  # Metric is a valid BallTree metric
             # Need heuristic to decide when to go to boruvka;
             # still debugging for now
@@ -305,20 +286,16 @@
                 single_linkage_tree = memory.cache(_rsl_prims_kdtree)(
                     X, k, alpha, metric, **kwargs)
             else:
-<<<<<<< HEAD
                 single_linkage_tree = \
                     memory.cache(_rsl_boruvka_balltree)(X, k, alpha, metric,
                                                         leaf_size,
                                                         core_dist_n_jobs,
                                                         **kwargs)
-=======
-                single_linkage_tree = memory.cache(_rsl_boruvka_balltree)(
-                    X, k, alpha, metric, **kwargs)
->>>>>>> 1f0ae041
 
     labels = single_linkage_tree.get_clusters(cut, gamma)
 
     return labels, single_linkage_tree
+
 
 class RobustSingleLinkage(BaseEstimator, ClusterMixin):
     r"""Perform robust single linkage clustering from a vector array
@@ -401,13 +378,9 @@
 
     """
 
-<<<<<<< HEAD
-    def __init__(self, cut=0.4, k=5, alpha=1.4142135623730951, gamma=5, metric='euclidean',
-                 algorithm='best', core_dist_n_jobs=4, **kwargs):
-=======
     def __init__(self, cut=0.4, k=5, alpha=1.4142135623730951, gamma=5,
-                 metric='euclidean', algorithm='best', **kwargs):
->>>>>>> 1f0ae041
+                 metric='euclidean', algorithm='best', core_dist_n_jobs=4,
+                 **kwargs):
 
         self.cut = cut
         self.k = k
